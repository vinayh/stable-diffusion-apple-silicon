import argparse
import shlex
import atexit
import os

# readline unavailable on windows systems
try:
    import readline
    readline_available = True
except:
    readline_available = False

debugging = True

def main():
    ''' Initialize command-line parsers and the diffusion model '''
    arg_parser = create_argv_parser()
    opt        = arg_parser.parse_args()
    if opt.laion400m:
        # defaults suitable to the older latent diffusion weights
        width   = 256
        height  = 256
        config  = "configs/latent-diffusion/txt2img-1p4B-eval.yaml"
        weights = "models/ldm/text2img-large/model.ckpt"
    else:
        # some defaults suitable for stable diffusion weights
        width   = 512
        height  = 512
        config  = "configs/stable-diffusion/v1-inference.yaml"
        weights = "models/ldm/stable-diffusion-v1/model.ckpt"

    # command line history will be stored in a file called "~/.dream_history"
    if readline_available:
        setup_readline()

    print("* Initializing, be patient...\n")
<<<<<<< HEAD
    os.path.append('.')
=======
    os.path.join('.')
>>>>>>> a997e09c
    from pytorch_lightning import logging
    from ldm.simplet2i import T2I

    # creating a simple text2image object with a handful of
    # defaults passed on the command line.
    # additional parameters will be added (or overriden) during
    # the user input loop
    t2i = T2I(width=width,
              height=height,
              batch_size=opt.batch_size,
              outdir=opt.outdir,
              sampler=opt.sampler,
              weights=weights,
              config=config)

    # make sure the output directory exists
    if not os.path.exists(opt.outdir):
        os.makedirs(opt.outdir)
        
    # gets rid of annoying messages about random seed
    logging.getLogger("pytorch_lightning").setLevel(logging.ERROR)

    # preload the model
    if not debugging:
        t2i.load_model()
    print("\n* Initialization done! Awaiting your command (-h for help, q to quit)...")

    log_path   = os.path.join(opt.outdir,"dream_log.txt")
    with open(log_path,'a') as log:
        cmd_parser = create_cmd_parser()
        main_loop(t2i,cmd_parser,log)
        log.close()


def main_loop(t2i,parser,log):
    ''' prompt/read/execute loop '''
    done = False
    
    while not done:
        try:
            command = input("dream> ")
        except EOFError:
            done = True
            break

        elements = shlex.split(command)
        if elements[0]=='q':  # 
            done = True
            break
        if elements[0].startswith('!dream'): # in case a stored prompt still contains the !dream command
            elements.pop(0)
            
        # rearrange the arguments to mimic how it works in the Dream bot.
        switches = ['']
        switches_started = False

        for el in elements:
            if el[0]=='-' and not switches_started:
                switches_started = True
            if switches_started:
                switches.append(el)
            else:
                switches[0] += el
                switches[0] += ' '
        switches[0] = switches[0][:len(switches[0])-1]

        try:
            opt      = parser.parse_args(switches)
        except SystemExit:
            parser.print_help()
            continue
        if len(opt.prompt)==0:
            print("Try again with a prompt!")
            continue

        try:
            if opt.init_img is None:
                results = t2i.txt2img(**vars(opt))
            else:
                results = t2i.img2img(**vars(opt))
            print("Outputs:")
            write_log_message(opt,switches,results,log)
        except KeyboardInterrupt:
            print('*interrupted*')
            continue

    print("goodbye!")


def write_log_message(opt,switches,results,logfile):
    ''' logs the name of the output image, its prompt and seed to both the terminal and the log file '''
    if opt.grid:
        _output_for_grid(switches,results,logfile)
    else:
        _output_for_individual(switches,results,logfile)

def _output_for_individual(switches,results,logfile):
    for r in results:
        log_message = " ".join(['   ',str(r[0])+':',
                                f'"{switches[0]}"',
                                *switches[1:],f'-S {r[1]}'])
        print(log_message)
        logfile.write(log_message+"\n")
        logfile.flush()

def _output_for_grid(switches,results,logfile):
    first_seed = results[0][1]
    log_message = " ".join(['   ',str(results[0][0])+':',
                            f'"{switches[0]}"',
                            *switches[1:],f'-S {results[0][1]}'])
    print(log_message)
    logfile.write(log_message+"\n")
    all_seeds   = [row[1] for row in results]
    log_message = f'    seeds for individual rows: {all_seeds}'
    print(log_message)
    logfile.write(log_message+"\n")

def create_argv_parser():
    parser = argparse.ArgumentParser(description="Parse script's command line args")
    parser.add_argument("--laion400m",
                        "--latent_diffusion",
                        "-l",
                        dest='laion400m',
                        action='store_true',
                        help="fallback to the latent diffusion (LAION4400M) weights and config")
    parser.add_argument('-n','--iterations',
                        type=int,
                        default=1,
                        help="number of images to generate")
    parser.add_argument('-b','--batch_size',
                        type=int,
                        default=1,
                        help="number of images to produce per iteration (currently not working properly - producing too many images)")
    parser.add_argument('--sampler',
                        choices=['plms','ddim'],
                        default='plms',
                        help="which sampler to use")
    parser.add_argument('-o',
                        '--outdir',
                        type=str,
                        default="outputs/img-samples",
                        help="directory in which to place generated images and a log of prompts and seeds")
    return parser
                        
    
def create_cmd_parser():
    parser = argparse.ArgumentParser(description='Example: dream> a fantastic alien landscape -W1024 -H960 -s100 -n12')
    parser.add_argument('prompt')
    parser.add_argument('-s','--steps',type=int,help="number of steps")
    parser.add_argument('-S','--seed',type=int,help="image seed")
    parser.add_argument('-n','--iterations',type=int,default=1,help="number of samplings to perform")
    parser.add_argument('-b','--batch_size',type=int,default=1,help="number of images to produce per sampling (currently broken)")
    parser.add_argument('-W','--width',type=int,help="image width, multiple of 64")
    parser.add_argument('-H','--height',type=int,help="image height, multiple of 64")
    parser.add_argument('-C','--cfg_scale',default=7.5,type=float,help="prompt configuration scale")
    parser.add_argument('-g','--grid',action='store_true',help="generate a grid")
    parser.add_argument('-i','--individual',action='store_true',help="generate individual files (default)")
    parser.add_argument('-I','--init_img',type=str,help="path to input image (supersedes width and height)")
    parser.add_argument('-f','--strength',default=0.75,type=float,help="strength for noising/unnoising. 0.0 preserves image exactly, 1.0 replaces it completely")
    return parser

if readline_available:
    def setup_readline():
        readline.set_completer(Completer(['--steps','-s','--seed','-S','--iterations','-n','--batch_size','-b',
                                          '--width','-W','--height','-H','--cfg_scale','-C','--grid','-g',
                                          '--individual','-i','--init_img','-I','--strength','-f']).complete)
        readline.set_completer_delims(" ")
        readline.parse_and_bind('tab: complete')
        load_history()

    def load_history():
        histfile = os.path.join(os.path.expanduser('~'),".dream_history")
        try:
            readline.read_history_file(histfile)
            readline.set_history_length(1000)
        except FileNotFoundError:
            pass
        atexit.register(readline.write_history_file,histfile)

    class Completer():
        def __init__(self,options):
            self.options = sorted(options)
            return

        def complete(self,text,state):
            if text.startswith('-I') or text.startswith('--init_img'):
                return self._image_completions(text,state)

            response = None
            if state == 0:
                # This is the first time for this text, so build a match list.
                if text:
                    self.matches = [s 
                                    for s in self.options
                                    if s and s.startswith(text)]
                else:
                    self.matches = self.options[:]

            # Return the state'th item from the match list,
            # if we have that many.
            try:
                response = self.matches[state]
            except IndexError:
                response = None
            return response

        def _image_completions(self,text,state):
            # get the path so far
            if text.startswith('-I'):
                path = text.replace('-I','',1).lstrip()
            elif text.startswith('--init_img='):
                path = text.replace('--init_img=','',1).lstrip()

            matches  = list()

            path = os.path.expanduser(path)
            if len(path)==0:
                matches.append(text+'./')
            else:
                dir  = os.path.dirname(path)
                dir_list = os.listdir(dir)
                for n in dir_list:
                    if n.startswith('.') and len(n)>1:
                        continue
                    full_path = os.path.join(dir,n)
                    if full_path.startswith(path):
                        if os.path.isdir(full_path):
                            matches.append(os.path.join(os.path.dirname(text),n)+'/')
                        elif n.endswith('.png'):
                            matches.append(os.path.join(os.path.dirname(text),n))

            try:
                response = matches[state]
            except IndexError:
                response = None
            return response
        

if __name__ == "__main__":
    main()<|MERGE_RESOLUTION|>--- conflicted
+++ resolved
@@ -2,6 +2,7 @@
 import shlex
 import atexit
 import os
+import sys
 
 # readline unavailable on windows systems
 try:
@@ -34,11 +35,7 @@
         setup_readline()
 
     print("* Initializing, be patient...\n")
-<<<<<<< HEAD
-    os.path.append('.')
-=======
-    os.path.join('.')
->>>>>>> a997e09c
+    sys.path.append('.')
     from pytorch_lightning import logging
     from ldm.simplet2i import T2I
 
