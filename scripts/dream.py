--- conflicted
+++ resolved
@@ -6,14 +6,9 @@
 import os
 import sys
 import copy
-<<<<<<< HEAD
-
-from ldm.dream_util import Completer,PngWriter,PromptFormatter
-
-=======
 import ldm.dream.readline
+
 from   ldm.dream.pngwriter import PngWriter,PromptFormatter
->>>>>>> 2c08cf71
 debugging = False
 
 def main():
