#!/usr/bin/env python3
# Copyright (c) 2022 Lincoln D. Stein (https://github.com/lstein)

import argparse
import shlex
import os
import sys
import copy
import warnings
import ldm.dream.readline
from ldm.dream.pngwriter import PngWriter, PromptFormatter
from ldm.dream.server import DreamServer, ThreadingDreamServer


def main():
    """Initialize command-line parsers and the diffusion model"""
    arg_parser = create_argv_parser()
    opt = arg_parser.parse_args()
    if opt.laion400m:
        # defaults suitable to the older latent diffusion weights
        width = 256
        height = 256
        config = 'configs/latent-diffusion/txt2img-1p4B-eval.yaml'
        weights = 'models/ldm/text2img-large/model.ckpt'
    else:
        # some defaults suitable for stable diffusion weights
        width = 512
        height = 512
        config = 'configs/stable-diffusion/v1-inference.yaml'
        weights = 'models/ldm/stable-diffusion-v1/model.ckpt'

    print('* Initializing, be patient...\n')
    sys.path.append('.')
    from pytorch_lightning import logging
    from ldm.simplet2i import T2I

    # these two lines prevent a horrible warning message from appearing
    # when the frozen CLIP tokenizer is imported
    import transformers

    transformers.logging.set_verbosity_error()

    # creating a simple text2image object with a handful of
    # defaults passed on the command line.
    # additional parameters will be added (or overriden) during
    # the user input loop
    t2i = T2I(
        width=width,
        height=height,
        sampler_name=opt.sampler_name,
        weights=weights,
        full_precision=opt.full_precision,
        config=config,
        latent_diffusion_weights=opt.laion400m,  # this is solely for recreating the prompt
        embedding_path=opt.embedding_path,
        device=opt.device,
    )

    # make sure the output directory exists
    if not os.path.exists(opt.outdir):
        os.makedirs(opt.outdir)

    # gets rid of annoying messages about random seed
    logging.getLogger('pytorch_lightning').setLevel(logging.ERROR)

    # load the infile as a list of lines
    infile = None
    if opt.infile:
        try:
            if os.path.isfile(opt.infile):
                infile = open(opt.infile, 'r')
            elif opt.infile == '-':  # stdin
                infile = sys.stdin
            else:
                raise FileNotFoundError(f'{opt.infile} not found.')
        except (FileNotFoundError, IOError) as e:
            print(f'{e}. Aborting.')
            sys.exit(-1)

    # preload the model
    t2i.load_model()

<<<<<<< HEAD
    # load GFPGAN if requested
    if opt.use_gfpgan:
        print('\n* --gfpgan was specified, loading gfpgan...')
        with warnings.catch_warnings():
            warnings.filterwarnings('ignore', category=DeprecationWarning)

            try:
                model_path = os.path.join(
                    opt.gfpgan_dir, opt.gfpgan_model_path
                )
                if not os.path.isfile(model_path):
                    raise Exception(
                        'GFPGAN model not found at path ' + model_path
                    )

                sys.path.append(os.path.abspath(opt.gfpgan_dir))
                from gfpgan import GFPGANer

                bg_upsampler = load_gfpgan_bg_upsampler(
                    opt.gfpgan_bg_upsampler, opt.gfpgan_bg_tile
                )

                t2i.gfpgan = GFPGANer(
                    model_path=model_path,
                    upscale=opt.gfpgan_upscale,
                    arch='clean',
                    channel_multiplier=2,
                    bg_upsampler=bg_upsampler,
                )
            except Exception:
                import traceback

                print('Error loading GFPGAN:', file=sys.stderr)
                print(traceback.format_exc(), file=sys.stderr)
=======
    if not infile:
        print(
            "\n* Initialization done! Awaiting your command (-h for help, 'q' to quit)"
        )
>>>>>>> e0de42bd

    log_path = os.path.join(opt.outdir, 'dream_log.txt')
    with open(log_path, 'a') as log:
        cmd_parser = create_cmd_parser()
        if opt.web:
            dream_server_loop(t2i)
        else:
            main_loop(t2i, opt.outdir, cmd_parser, log_path, infile)
        log.close()

def main_loop(t2i, outdir, parser, log_path, infile):
    print(
        "\n* Initialization done! Awaiting your command (-h for help, 'q' to quit, 'cd' to change output dir, 'pwd' to print output dir)..."
    )
    """prompt/read/execute loop"""
    done = False
    last_seeds = []

    while not done:
        try:
            command = get_next_command(infile)
        except EOFError:
            done = True
            break

        # skip empty lines
        if not command.strip():
            continue

        if command.startswith(('#', '//')):
            continue

        # before splitting, escape single quotes so as not to mess
        # up the parser
        command = command.replace("'", "\\'")

        try:
            elements = shlex.split(command)
        except ValueError as e:
            print(str(e))
            continue

        if elements[0] == 'q':
            done = True
            break

        if elements[0].startswith(
            '!dream'
        ):   # in case a stored prompt still contains the !dream command
            elements.pop(0)

        # rearrange the arguments to mimic how it works in the Dream bot.
        switches = ['']
        switches_started = False

        for el in elements:
            if el[0] == '-' and not switches_started:
                switches_started = True
            if switches_started:
                switches.append(el)
            else:
                switches[0] += el
                switches[0] += ' '
        switches[0] = switches[0][: len(switches[0]) - 1]

        try:
            opt = parser.parse_args(switches)
        except SystemExit:
            parser.print_help()
            continue
        if len(opt.prompt) == 0:
            print('Try again with a prompt!')
            continue
        if opt.seed is not None and opt.seed < 0:   # retrieve previous value!
            try:
                opt.seed = last_seeds[opt.seed]
                print(f'reusing previous seed {opt.seed}')
            except IndexError:
                print(f'No previous seed at position {opt.seed} found')
                opt.seed = None

        normalized_prompt = PromptFormatter(t2i, opt).normalize_prompt()
        individual_images = not opt.grid
        if opt.outdir:
            if not os.path.exists(opt.outdir):
                os.makedirs(opt.outdir)
            current_outdir = opt.outdir
        else:
            current_outdir = outdir

        # Here is where the images are actually generated!
        try:
            file_writer = PngWriter(current_outdir, normalized_prompt, opt.batch_size)
            callback    = file_writer.write_image if individual_images else None
            image_list  = t2i.prompt2image(image_callback=callback, **vars(opt))
            results = (
                file_writer.files_written if individual_images else image_list
            )

            if opt.grid and len(results) > 0:
                grid_img = file_writer.make_grid([r[0] for r in results])
                filename = file_writer.unique_filename(results[0][1])
                seeds = [a[1] for a in results]
                results = [[filename, seeds]]
                metadata_prompt = f'{normalized_prompt} -S{results[0][1]}'
                file_writer.save_image_and_prompt_to_png(
                    grid_img, metadata_prompt, filename
                )

            last_seeds = [r[1] for r in results]

        except AssertionError as e:
            print(e)
            continue

        except OSError as e:
            print(e)
            continue

        print('Outputs:')
        write_log_message(t2i, normalized_prompt, results, log_path)

    print('goodbye!')


def get_next_command(infile=None) -> 'command string':
    if infile is None:
        command = input('dream> ')
    else:
        command = infile.readline()
        if not command:
            raise EOFError
        else:
            command = command.strip()
        print(f'#{command}')
    return command
<<<<<<< HEAD
    
def dream_server_loop(t2i):
    print('\n* --web was specified, starting web server...')
    # Change working directory to the stable-diffusion directory
    os.chdir(
        os.path.abspath(os.path.join(os.path.dirname(__file__), '..'))
    )

    # Start server
    DreamServer.model = t2i
    dream_server = ThreadingDreamServer(("0.0.0.0", 9090))
    print("\nStarted Stable Diffusion dream server!")
    print("Point your browser at http://localhost:9090 or use the host's DNS name or IP address.")

    try:
        dream_server.serve_forever()
    except KeyboardInterrupt:
        pass

    dream_server.server_close()

def load_gfpgan_bg_upsampler(bg_upsampler, bg_tile=400):
    import torch

    if bg_upsampler == 'realesrgan':
        if not torch.cuda.is_available():  # CPU
            import warnings

            warnings.warn(
                'The unoptimized RealESRGAN is slow on CPU. We do not use it. '
                'If you really want to use it, please modify the corresponding codes.'
            )
            bg_upsampler = None
        else:
            from basicsr.archs.rrdbnet_arch import RRDBNet
            from realesrgan import RealESRGANer

            model = RRDBNet(
                num_in_ch=3,
                num_out_ch=3,
                num_feat=64,
                num_block=23,
                num_grow_ch=32,
                scale=2,
            )
            bg_upsampler = RealESRGANer(
                scale=2,
                model_path='https://github.com/xinntao/Real-ESRGAN/releases/download/v0.2.1/RealESRGAN_x2plus.pth',
                model=model,
                tile=bg_tile,
                tile_pad=10,
                pre_pad=0,
                half=True,
            )  # need to set False in CPU mode
    else:
        bg_upsampler = None

    return bg_upsampler
=======
>>>>>>> e0de42bd


# variant generation is going to be superseded by a generalized
# "prompt-morph" functionality
# def generate_variants(t2i,outdir,opt,previous_gens):
#     variants = []
#     print(f"Generating {opt.variants} variant(s)...")
#     newopt = copy.deepcopy(opt)
#     newopt.iterations = 1
#     newopt.variants   = None
#     for r in previous_gens:
#         newopt.init_img = r[0]
#         prompt            = PromptFormatter(t2i,newopt).normalize_prompt()
#         print(f"] generating variant for {newopt.init_img}")
#         for j in range(0,opt.variants):
#             try:
#                 file_writer        = PngWriter(outdir,prompt,newopt.batch_size)
#                 callback           = file_writer.write_image
#                 t2i.prompt2image(image_callback=callback,**vars(newopt))
#                 results           = file_writer.files_written
#                 variants.append([prompt,results])
#             except AssertionError as e:
#                 print(e)
#                 continue
#     print(f'{opt.variants} variants generated')
#     return variants


### the t2i variable doesn't seem to be necessary here. maybe remove it?
def write_log_message(t2i, prompt, results, log_path):
    """logs the name of the output image, its prompt and seed to the terminal, log file, and a Dream text chunk in the PNG metadata"""
    log_lines = [f'{r[0]}: {prompt} -S{r[1]}\n' for r in results]
    print(*log_lines, sep='')

    with open(log_path, 'a') as file:
        file.writelines(log_lines)


def create_argv_parser():
    parser = argparse.ArgumentParser(
        description="Parse script's command line args"
    )
    parser.add_argument(
        '--laion400m',
        '--latent_diffusion',
        '-l',
        dest='laion400m',
        action='store_true',
        help='fallback to the latent diffusion (laion400m) weights and config',
    )
    parser.add_argument(
        '--from_file',
        dest='infile',
        type=str,
        help='if specified, load prompts from this file',
    )
    parser.add_argument(
        '-n',
        '--iterations',
        type=int,
        default=1,
        help='number of images to generate',
    )
    parser.add_argument(
        '-F',
        '--full_precision',
        dest='full_precision',
        action='store_true',
        help='use slower full precision math for calculations',
    )
    parser.add_argument(
        '--sampler',
        '-m',
        dest='sampler_name',
        choices=[
            'ddim',
            'k_dpm_2_a',
            'k_dpm_2',
            'k_euler_a',
            'k_euler',
            'k_heun',
            'k_lms',
            'plms',
        ],
        default='k_lms',
        help='which sampler to use (k_lms) - can only be set on command line',
    )
    parser.add_argument(
        '--outdir',
        '-o',
        type=str,
        default='outputs/img-samples',
        help='directory in which to place generated images and a log of prompts and seeds (outputs/img-samples',
    )
    parser.add_argument(
        '--embedding_path',
        type=str,
        help='Path to a pre-trained embedding manager checkpoint - can only be set on command line',
    )
    parser.add_argument(
        '--device',
        '-d',
        type=str,
        default='cuda',
        help='device to run stable diffusion on. defaults to cuda `torch.cuda.current_device()` if avalible',
    )
    # GFPGAN related args
    parser.add_argument(
        '--gfpgan_bg_upsampler',
        type=str,
        default='realesrgan',
        help='Background upsampler. Default: None. Options: realesrgan, none. Only used if --gfpgan is specified',
    )
    parser.add_argument(
        '--gfpgan_bg_tile',
        type=int,
        default=400,
        help='Tile size for background sampler, 0 for no tile during testing. Default: 400. Only used if --gfpgan is specified',
    )
    parser.add_argument(
        '--gfpgan_model_path',
        type=str,
        default='experiments/pretrained_models/GFPGANv1.3.pth',
        help='indicates the path to the GFPGAN model, relative to --gfpgan_dir. Only used if --gfpgan is specified',
    )
    parser.add_argument(
        '--gfpgan_dir',
        type=str,
        default='../GFPGAN',
        help='indicates the directory containing the GFPGAN code. Only used if --gfpgan is specified',
    )
    parser.add_argument(
        '--web',
        dest='web',
        action='store_true',
        help='start in web server mode.',
    )
    return parser


def create_cmd_parser():
    parser = argparse.ArgumentParser(
        description='Example: dream> a fantastic alien landscape -W1024 -H960 -s100 -n12'
    )
    parser.add_argument('prompt')
    parser.add_argument('-s', '--steps', type=int, help='number of steps')
    parser.add_argument(
        '-S',
        '--seed',
        type=int,
        help='image seed; a +ve integer, or use -1 for the previous seed, -2 for the one before that, etc',
    )
    parser.add_argument(
        '-n',
        '--iterations',
        type=int,
        default=1,
        help='number of samplings to perform (slower, but will provide seeds for individual images)',
    )
    parser.add_argument(
        '-b',
        '--batch_size',
        type=int,
        default=1,
        help='number of images to produce per sampling (will not provide seeds for individual images!)',
    )
    parser.add_argument(
        '-W', '--width', type=int, help='image width, multiple of 64'
    )
    parser.add_argument(
        '-H', '--height', type=int, help='image height, multiple of 64'
    )
    parser.add_argument(
        '-C',
        '--cfg_scale',
        default=7.5,
        type=float,
        help='prompt configuration scale',
    )
    parser.add_argument(
        '-g', '--grid', action='store_true', help='generate a grid'
    )
    parser.add_argument(
        '--outdir',
        '-o',
        type=str,
        default=None,
        help='directory in which to place generated images and a log of prompts and seeds (outputs/img-samples',
    )
    parser.add_argument(
        '-i',
        '--individual',
        action='store_true',
        help='generate individual files (default)',
    )
    parser.add_argument(
        '-I',
        '--init_img',
        type=str,
        help='path to input image for img2img mode (supersedes width and height)',
    )
    parser.add_argument(
        '-f',
        '--strength',
        default=0.75,
        type=float,
        help='strength for noising/unnoising. 0.0 preserves image exactly, 1.0 replaces it completely',
    )
    parser.add_argument(
        '-G',
        '--gfpgan_strength',
        default=0,
        type=float,
        help='The strength at which to apply the GFPGAN model to the result, in order to improve faces.',
    )
    parser.add_argument(
        '-U',
        '--upscale',
        nargs=2,
        default=None,
        type=float,
        help='Scale factor for Real-ESRGAN. Either use 2 or 4.',
    )
    parser.add_argument(
        '-save_orig',
        '--save_original',
        action='store_true',
        help='Save original. Use it when upscaling to save both versions.',
    )
    # variants is going to be superseded by a generalized "prompt-morph" function
    #    parser.add_argument('-v','--variants',type=int,help="in img2img mode, the first generated image will get passed back to img2img to generate the requested number of variants")
    parser.add_argument(
        '-x',
        '--skip_normalize',
        action='store_true',
        help='skip subprompt weight normalization',
    )
    return parser


if __name__ == '__main__':
    main()<|MERGE_RESOLUTION|>--- conflicted
+++ resolved
@@ -80,47 +80,10 @@
     # preload the model
     t2i.load_model()
 
-<<<<<<< HEAD
-    # load GFPGAN if requested
-    if opt.use_gfpgan:
-        print('\n* --gfpgan was specified, loading gfpgan...')
-        with warnings.catch_warnings():
-            warnings.filterwarnings('ignore', category=DeprecationWarning)
-
-            try:
-                model_path = os.path.join(
-                    opt.gfpgan_dir, opt.gfpgan_model_path
-                )
-                if not os.path.isfile(model_path):
-                    raise Exception(
-                        'GFPGAN model not found at path ' + model_path
-                    )
-
-                sys.path.append(os.path.abspath(opt.gfpgan_dir))
-                from gfpgan import GFPGANer
-
-                bg_upsampler = load_gfpgan_bg_upsampler(
-                    opt.gfpgan_bg_upsampler, opt.gfpgan_bg_tile
-                )
-
-                t2i.gfpgan = GFPGANer(
-                    model_path=model_path,
-                    upscale=opt.gfpgan_upscale,
-                    arch='clean',
-                    channel_multiplier=2,
-                    bg_upsampler=bg_upsampler,
-                )
-            except Exception:
-                import traceback
-
-                print('Error loading GFPGAN:', file=sys.stderr)
-                print(traceback.format_exc(), file=sys.stderr)
-=======
     if not infile:
         print(
             "\n* Initialization done! Awaiting your command (-h for help, 'q' to quit)"
         )
->>>>>>> e0de42bd
 
     log_path = os.path.join(opt.outdir, 'dream_log.txt')
     with open(log_path, 'a') as log:
@@ -257,7 +220,6 @@
             command = command.strip()
         print(f'#{command}')
     return command
-<<<<<<< HEAD
     
 def dream_server_loop(t2i):
     print('\n* --web was specified, starting web server...')
@@ -278,73 +240,6 @@
         pass
 
     dream_server.server_close()
-
-def load_gfpgan_bg_upsampler(bg_upsampler, bg_tile=400):
-    import torch
-
-    if bg_upsampler == 'realesrgan':
-        if not torch.cuda.is_available():  # CPU
-            import warnings
-
-            warnings.warn(
-                'The unoptimized RealESRGAN is slow on CPU. We do not use it. '
-                'If you really want to use it, please modify the corresponding codes.'
-            )
-            bg_upsampler = None
-        else:
-            from basicsr.archs.rrdbnet_arch import RRDBNet
-            from realesrgan import RealESRGANer
-
-            model = RRDBNet(
-                num_in_ch=3,
-                num_out_ch=3,
-                num_feat=64,
-                num_block=23,
-                num_grow_ch=32,
-                scale=2,
-            )
-            bg_upsampler = RealESRGANer(
-                scale=2,
-                model_path='https://github.com/xinntao/Real-ESRGAN/releases/download/v0.2.1/RealESRGAN_x2plus.pth',
-                model=model,
-                tile=bg_tile,
-                tile_pad=10,
-                pre_pad=0,
-                half=True,
-            )  # need to set False in CPU mode
-    else:
-        bg_upsampler = None
-
-    return bg_upsampler
-=======
->>>>>>> e0de42bd
-
-
-# variant generation is going to be superseded by a generalized
-# "prompt-morph" functionality
-# def generate_variants(t2i,outdir,opt,previous_gens):
-#     variants = []
-#     print(f"Generating {opt.variants} variant(s)...")
-#     newopt = copy.deepcopy(opt)
-#     newopt.iterations = 1
-#     newopt.variants   = None
-#     for r in previous_gens:
-#         newopt.init_img = r[0]
-#         prompt            = PromptFormatter(t2i,newopt).normalize_prompt()
-#         print(f"] generating variant for {newopt.init_img}")
-#         for j in range(0,opt.variants):
-#             try:
-#                 file_writer        = PngWriter(outdir,prompt,newopt.batch_size)
-#                 callback           = file_writer.write_image
-#                 t2i.prompt2image(image_callback=callback,**vars(newopt))
-#                 results           = file_writer.files_written
-#                 variants.append([prompt,results])
-#             except AssertionError as e:
-#                 print(e)
-#                 continue
-#     print(f'{opt.variants} variants generated')
-#     return variants
-
 
 ### the t2i variable doesn't seem to be necessary here. maybe remove it?
 def write_log_message(t2i, prompt, results, log_path):
