--- conflicted
+++ resolved
@@ -295,16 +295,13 @@
                     Image.fromarray(grid.astype(np.uint8)).save(os.path.join(outpath, f'grid-{grid_count:04}.png'))
                     grid_count += 1
 
-<<<<<<< HEAD
-=======
-                toc = time.time()
                 image = x_samples_ddim.cpu().permute(0, 2, 3, 1).numpy()
 
                 # run safety checker
                 safety_checker_input = pipe.feature_extractor(numpy_to_pil(image), return_tensors="pt")
                 image, has_nsfw_concept = pipe.safety_checker(images=image, clip_input=safety_checker_input.pixel_values)
-
->>>>>>> 536eb1a8
+                toc = time.time()
+
     print(f"Your samples are ready and waiting for you here: \n{outpath} \n"
           f" \nEnjoy.")
 
